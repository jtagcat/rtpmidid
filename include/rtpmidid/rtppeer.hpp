--- conflicted
+++ resolved
@@ -18,11 +18,8 @@
  */
 
 #pragma once
-<<<<<<< HEAD
 #include "journal.hpp"
-=======
 #include "exceptions.hpp"
->>>>>>> c492fa9a
 #include "signal.hpp"
 #include <arpa/inet.h>
 #include <functional>
@@ -87,12 +84,9 @@
   uint64_t timestamp_start; // Time in ms
   uint64_t latency;
   bool waiting_ck;
-<<<<<<< HEAD
   std::optional<journal_t> journal;
-=======
   // Need some buffer space for sysex. This may require memory alloc.
   std::vector<uint8_t> sysex;
->>>>>>> c492fa9a
 
   /// Event for connected
   signal_t<const std::string &, status_e> connected_event;

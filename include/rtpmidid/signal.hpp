/**
 * Real Time Protocol Music Instrument Digital Interface Daemon
 * Copyright (C) 2019-2021 David Moreno Montero <dmoreno@coralbits.com>
 *
 * This library is free software; you can redistribute it and/or
 * modify it under the terms of the GNU Lesser General Public
 * License as published by the Free Software Foundation; either
 * version 2.1 of the License, or (at your option) any later version.
 *
 * This library is distributed in the hope that it will be useful,
 * but WITHOUT ANY WARRANTY; without even the implied warranty of
 * MERCHANTABILITY or FITNESS FOR A PARTICULAR PURPOSE.  See the GNU
 * Lesser General Public License for more details.
 *
 * You should have received a copy of the GNU Lesser General Public
 * License along with this library; if not, write to the Free Software
 * Foundation, Inc., 51 Franklin Street, Fifth Floor, Boston, MA  02110-1301 USA
 */

#pragma once

#include "logger.hpp"
#include <assert.h>
#include <cstdint>
#include <functional>
#include <map>

<<<<<<< HEAD
namespace rtpmidid {
=======
// #define DEBUG0 DEBUG
#define DEBUG0(...)

template <typename... Args> class connection_t;

>>>>>>> 950a4a74
template <typename... Args> class signal_t {
  typedef std::map<int, std::function<void(Args...)>> VT;

public:
  signal_t() {
    DEBUG0("{}::signal_t()", (void *)this);
    slots = std::make_shared<VT>();
    next_slots = slots;
  }
  ~signal_t() {
    DEBUG0("{}::~signal_t()", (void *)this);
    disconnect_all();
    DEBUG0("{}::~signal_t()~", (void *)this);
  }

  // Must keep the connection, when deleted will be disconnected
  [[nodiscard]] connection_t<Args...>
  connect(std::function<void(Args...)> const &&f) {
    auto cid = max_id++;
<<<<<<< HEAD
    slots_[cid] = std::move(f);
    return cid;
  }

  void disconnect(int id) { slots_.erase(id); }

  void disconnect_all() { slots_.clear(); }
=======
    // e copy next slots to ensure if there are several additions, it will work
    next_slots = std::make_shared<VT>(*next_slots);
    next_slots->insert(std::make_pair(cid, std::move(f)));
    DEBUG0("{}::signal_t::connect(f) -> {}", (void *)this, cid);
    connections[cid] = nullptr;
    return connection_t(this, cid);
  }

  void disconnect(int id) {
    DEBUG0("{}::signal_t::disconnect({})", (void *)this, id);
    next_slots->erase(id);
    connections.erase(id);
  }

  void disconnect_all() {
    while (connections.begin() != connections.end()) {
      auto conn = connections.begin();
      DEBUG0("{}::signal_t::disconnect_all() {}", (void *)this,
             (void *)conn->second);
      conn->second->disconnect();
    }
    DEBUG0("{}::signal_t::disconnect_all(), has {}", (void *)this,
           slots->size());
    assert(slots->size() == 0);
    assert(connections.size() == 0);
  }
>>>>>>> 950a4a74

  /**
   * @short Calls the callback
   *
   * It has to be carefull to call all callbacks that are at call moment, if
   * they are still valid at call moment.
   *
   * This is as new callbacks can be added, or removed, and we should absolutely
   * not call a not valid callback anymore.
   */
  void operator()(Args... args) {
<<<<<<< HEAD
    for (auto const &f : slots_) {
=======
    DEBUG0("{}::signal_t::()", (void *)this);
    slots = next_slots;
    for (auto const &f : *slots) {
      if (next_slots->find(f.first) == slots->end())
        continue; // this element was removed while looping, do not call
>>>>>>> 950a4a74
      f.second(std::forward<Args>(args)...);
    }
    // This may call free, but not normally
    slots = next_slots;
    DEBUG0("{}::signal_t::() END", (void *)this);
  }

<<<<<<< HEAD
  size_t count() { return slots_.size(); }

private:
  uint32_t max_id = 0;
  std::map<uint32_t, std::function<void(Args...)>> slots_;
};
} // namespace rtpmidid
=======
  void replace_connection_ptr(int id, connection_t<Args...> *ptr) {
    DEBUG0("{}::replace_connection_ptr::({})", (void *)this, id);
    for (auto &f : connections) {
      DEBUG0("Got {}", f.first);
      if (f.first == id) {
        DEBUG0("{}::replace_connection_ptr::({} -> {})", (void *)this,
               (void *)f.second, (void *)ptr);
        f.second = ptr;
      }
    }
  }

  size_t count() { return slots->size(); }

private:
  int max_id = 1;
  // We do not manipulate the slots directly as when calling new ones can be
  // added So we use a next_slots to add new ones, and then swap them afger each
  // call. Normally this is just a increment of the internal ref counter
  std::shared_ptr<VT> slots;
  std::shared_ptr<VT> next_slots;

  std::map<int, connection_t<Args...> *> connections;
};

template <typename... Args> class connection_t {
  signal_t<Args...> *signal;
  int id;

public:
  connection_t() : signal(nullptr), id(0) {
    DEBUG0("{}::connection_t()", (void *)this);
  }
  connection_t(signal_t<Args...> *signal_, int id_) : signal(signal_), id(id_) {
    DEBUG0("{}::connection_t({})", (void *)this, id_);
    signal->replace_connection_ptr(id, this);
  }
  connection_t(connection_t<Args...> &other) = delete;
  connection_t(connection_t<Args...> &&other) {
    DEBUG0("{}::connection_t({})", (void *)this, (void *)&other);
    signal = other.signal;
    id = other.id;
    if (signal)
      signal->replace_connection_ptr(id, this);

    other.signal = nullptr;
    other.id = 0;
  }

  ~connection_t() {
    DEBUG0("{}::~connection_t()", (void *)this);
    disconnect();
  }

  void operator=(connection_t<Args...> &&other) {
    DEBUG0("{}::=({})", (void *)this, (void *)&other);
    disconnect();
    signal = other.signal;
    id = other.id;
    signal->replace_connection_ptr(id, this);

    other.signal = nullptr;
    other.id = 0;
  }

  void disconnect() {
    DEBUG0("{}::disconnect()", (void *)this);
    if (id && signal)
      signal->disconnect(id);
    signal = nullptr;
    id = 0;
  }
#undef DEBUG0
};
>>>>>>> 950a4a74
<|MERGE_RESOLUTION|>--- conflicted
+++ resolved
@@ -25,15 +25,13 @@
 #include <functional>
 #include <map>
 
-<<<<<<< HEAD
-namespace rtpmidid {
-=======
 // #define DEBUG0 DEBUG
 #define DEBUG0(...)
 
+namespace rtpmidid {
+
 template <typename... Args> class connection_t;
 
->>>>>>> 950a4a74
 template <typename... Args> class signal_t {
   typedef std::map<int, std::function<void(Args...)>> VT;
 
@@ -53,15 +51,6 @@
   [[nodiscard]] connection_t<Args...>
   connect(std::function<void(Args...)> const &&f) {
     auto cid = max_id++;
-<<<<<<< HEAD
-    slots_[cid] = std::move(f);
-    return cid;
-  }
-
-  void disconnect(int id) { slots_.erase(id); }
-
-  void disconnect_all() { slots_.clear(); }
-=======
     // e copy next slots to ensure if there are several additions, it will work
     next_slots = std::make_shared<VT>(*next_slots);
     next_slots->insert(std::make_pair(cid, std::move(f)));
@@ -88,7 +77,6 @@
     assert(slots->size() == 0);
     assert(connections.size() == 0);
   }
->>>>>>> 950a4a74
 
   /**
    * @short Calls the callback
@@ -100,15 +88,11 @@
    * not call a not valid callback anymore.
    */
   void operator()(Args... args) {
-<<<<<<< HEAD
-    for (auto const &f : slots_) {
-=======
     DEBUG0("{}::signal_t::()", (void *)this);
     slots = next_slots;
     for (auto const &f : *slots) {
       if (next_slots->find(f.first) == slots->end())
         continue; // this element was removed while looping, do not call
->>>>>>> 950a4a74
       f.second(std::forward<Args>(args)...);
     }
     // This may call free, but not normally
@@ -116,15 +100,6 @@
     DEBUG0("{}::signal_t::() END", (void *)this);
   }
 
-<<<<<<< HEAD
-  size_t count() { return slots_.size(); }
-
-private:
-  uint32_t max_id = 0;
-  std::map<uint32_t, std::function<void(Args...)>> slots_;
-};
-} // namespace rtpmidid
-=======
   void replace_connection_ptr(int id, connection_t<Args...> *ptr) {
     DEBUG0("{}::replace_connection_ptr::({})", (void *)this, id);
     for (auto &f : connections) {
@@ -199,4 +174,4 @@
   }
 #undef DEBUG0
 };
->>>>>>> 950a4a74
+} // namespace rtpmidid